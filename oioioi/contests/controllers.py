from datetime import timedelta
import json
import logging
import pprint

from django.db import transaction
from django.template import RequestContext
from django.template.loader import render_to_string
from django.core.exceptions import PermissionDenied, ObjectDoesNotExist
from django.core.urlresolvers import reverse
from django.conf import settings
from django.utils import timezone
from django.utils.translation import ugettext_lazy as _
from django.utils.safestring import mark_safe
from django.contrib.auth.models import User

from oioioi.base.utils import RegisteredSubclassesBase, ObjectWithMixins
from oioioi.contests.utils import is_contest_admin
from oioioi.contests.models import Submission, Round, UserResultForRound, \
        UserResultForProblem, FailureReport, SubmissionReport, \
        UserResultForContest, submission_kinds
from oioioi.contests.scores import ScoreValue
from oioioi.contests.utils import visible_problem_instances, rounds_times
from oioioi import evalmgr


logger = logging.getLogger(__name__)

def export_entries(registry, values):
    result = []
    for value, description in registry.entries:
        if value in values:
            result.append((value, description))
    return result

def submission_template_context(request, submission):
    controller = submission.problem_instance.contest.controller
    can_see_status = controller.can_see_submission_status(request, submission)
    can_see_score = controller.can_see_submission_score(request, submission)
    can_see_comment = controller.can_see_submission_comment(request,
            submission)

    valid_kinds = controller.valid_kinds_for_submission(submission)
    valid_kinds.remove(submission.kind)
    valid_kinds_for_submission = export_entries(submission_kinds,
            valid_kinds)

    return {'submission': submission,
            'can_see_status': can_see_status,
            'can_see_score': can_see_score,
            'can_see_comment': can_see_comment,
            'valid_kinds_for_submission': valid_kinds_for_submission}

class RegistrationController(RegisteredSubclassesBase, ObjectWithMixins):
    def __init__(self, contest):
        self.contest = contest

    def can_enter_contest(self, request):
        """Determines if the current user is allowed to enter the contest,
           i.e. see any page related to the contest.

           The default implementation uses :meth:`filter_participants` on
           a single-row queryset for non-anonymous users. For anonymous,
           :meth:`anonymous_can_enter_contest` is called.

           Contest administrators are also allowed, regardless of what
           :meth:`filter_participants` returns.

           :rtype: bool
        """
        if request.user.is_anonymous():
            return self.anonymous_can_enter_contest()
        if request.user.has_perm('contests.contest_admin', self.contest):
            return True
        if request.user.has_perm('contests.contest_observer', self.contest):
            return True
        queryset = User.objects.filter(id=request.user.id)
        return bool(self.filter_participants(queryset))

    def anonymous_can_enter_contest(self):
        """Determines if an anonymous user can enter the contest.

           Allowed anonymous users will have limited functionality, but they
           can see the problems, review questions etc. Modules should give them
           as much functionality as reasonably possible.

           :rtype: bool
        """
        raise NotImplementedError

    def filter_participants(self, queryset):
        """Filters the queryset of :class:`~django.contrib.auth.model.User`
           to select only users which have access to the contest.
        """
        raise NotImplementedError

    def no_entry_view(self, request):
        """View rendered when a user would like to perform an action not
           allowed by this registration controller.

           This may be a good place to put a redirection to a registration page
           etc.

           The default implementation just raises ``PermissionDenied``.
        """
        raise PermissionDenied

    def mixins_for_admin(self):
        """Returns an iterable of mixins to add to the default
           :class:`oioioi.contests.admin.ContestAdmin` for
           the contest.

           The default implementation returns an empty tuple.
        """
        return ()

class PublicContestRegistrationController(RegistrationController):
    description = _("Public contest")

    def can_enter_contest(self, request):
        return True

    def anonymous_can_enter_contest(self):
        return True

    def filter_participants(self, queryset):
        return queryset

class ContestController(RegisteredSubclassesBase, ObjectWithMixins):
    """Contains the contest logic and rules.

       This is the computerized implementation of the contest's official
       rules.
    """

    modules_with_subclasses = ['controllers']
    abstract = True

    def __init__(self, contest):
        self.contest = contest

    def registration_controller(self):
        return PublicContestRegistrationController(self.contest)

    def default_view(self, request):
        """Determines the default landing page for the user from the passed
           request.

           The default implementation returns the list of problems.
        """
        return reverse('problems_list', kwargs={'contest_id': self.contest.id})

    def get_round_times(self, request, round):
        """Determines the times of the round for the user doing the request.

           The default implementation returns an instance of :class:`RoundTimes`
           cached by round_times() method.

           Round must belong to request.contest.

           :returns: an instance of :class:`RoundTimes`
        """
<<<<<<< HEAD
        return rounds_times(request)[round]
=======
        assert round is not None
        return RoundTimes(round.start_date, round.end_date, round.results_date)
>>>>>>> 42c08a4c

    def order_rounds_by_focus(self, request, queryset=None):
        """Sorts the rounds in the queryset according to probable user's
           interest.

           The algorithm works as follows (roughly):

               1. If a round starts or ends in 10 minutes or less
                  or started less than a minute ago, it's prioritized.
               1. Then active rounds are appended.
               1. If a round starts in less than 6 hours or has ended in less
                  than 1 hour, it's appended.
               1. Then come past rounds.
               1. Then other future rounds.

           See the implementation for corner cases.

           :param request: the Django request
           :patam queryset: the set of :class:`~oioioi.contests.models.Round`
             instances to sort or ``None`` to return all rounds of the
             controller's contest
        """

        if queryset is None:
            queryset = Round.objects.filter(contest=self.contest)
        now = request.timestamp
        def sort_key(round):
            rtimes = self.get_round_times(request, round)
            to_event = timedelta(minutes=10)
            focus_after_start = timedelta(minutes=1)
            if rtimes.get_start() and now >= rtimes.get_start() \
                    and now <= rtimes.get_start() + focus_after_start:
                to_event = now - rtimes.get_start()
            if rtimes.is_future(now):
                to_event = min(to_event, rtimes.get_start() - now)
            elif rtimes.is_active(now):
                to_event = min(to_event, rtimes.get_end() - now)

            to_event_inactive = timedelta(hours=6)
            focus_after_end = timedelta(hours=1)
            if rtimes.get_end() and now >= rtimes.get_end() \
                    and now <= rtimes.get_end() + focus_after_end:
                to_event_inactive = now - rtimes.get_end()
            if rtimes.is_future(now):
                to_event_inactive = min(to_event_inactive,
                                        rtimes.get_start() - now)
            return (to_event, not rtimes.is_active(now),
                    to_event_inactive, bool(now < rtimes.get_start()),
                    abs(rtimes.get_start() - now))
        return sorted(queryset, key=sort_key)

    def can_see_round(self, request, round):
        """Determines if the current user is allowed to see the given round.

           If not, everything connected with this round will be hidden.

           The default implementation checks round dates.
        """
        if request.user.has_perm('contests.contest_admin', request.contest):
            return True
        rtimes = self.get_round_times(request, round)
        return not rtimes.is_future(request.timestamp)

    def can_see_problem(self, request, problem_instance):
        """Determines if the current user is allowed to see the given problem.

           If not, the problem will be hidden from all lists, so that its name
           should not be visible either.

           The default implementation checks if the user can see the given
           round (calls :meth:`can_see_round`).
        """
<<<<<<< HEAD
        return self.can_see_round(request, problem_instance.round)
=======
        if request.user.has_perm('contests.contest_admin', request.contest):
            return True
        if not problem_instance.round:
            return False
        rtimes = self.get_round_times(request, problem_instance.round)
        return not rtimes.is_future(request.timestamp)
>>>>>>> 42c08a4c

    def can_submit(self, request, problem_instance, check_round_times=True):
        """Determines if the current user is allowed to submit a solution for
           the given problem.

           The default implementation checks if the user is not anonymous,
           and if the round is active for the given user. Subclasses should
           also call this default implementation.
        """
        if request.user.is_anonymous():
            return False
        if request.user.has_perm('contests.contest_admin', request.contest):
            return True
<<<<<<< HEAD

        if check_round_times:
            rtimes = self.get_round_times(request, problem_instance.round)
            return rtimes.is_active(request.timestamp)
        else:
            return True

    def get_default_submission_kind(self, request):
        """Returns default kind of newly created submission by the current used.

           The default implementation returns ``'IGNORED'`` for non-contestants.
           In other cases it returns ``'NORMAL'``.
        """
        if request.user.has_perm('contests.contest_admin', request.contest):
            return 'IGNORED'
        if request.user.has_perm('contests.contest_observer', request.contest):
            return 'IGNORED'
        return 'NORMAL'

    def get_submissions_limit(self, request, problem_instance):
        if is_contest_admin(request):
            return None
        return problem_instance.submissions_limit

    def is_exceeded_submissions_limit(self, request, problem_instance, kind):
        submissions_number = Submission.objects.filter(user=request.user,
            problem_instance__id=problem_instance.id, kind=kind).count()
        submissions_limit = self.get_submissions_limit(request,
            problem_instance)
        if submissions_limit and submissions_number >= submissions_limit:
            return True
        return False
=======
        if not problem_instance.round:
            return False
        rtimes = self.get_round_times(request, problem_instance.round)
        return rtimes.is_active(request.timestamp)
>>>>>>> 42c08a4c

    def adjust_submission_form(self, request, form):
        pass

    def validate_submission_form(self, request, problem_instance, form,
            cleaned_data):
        return cleaned_data

    def create_submission(self, request, problem_instance, form_data, **kwargs):
        raise NotImplementedError

    def fill_evaluation_environ(self, environ, submission):
        problem_instance = submission.problem_instance
        problem = problem_instance.problem
        round = problem_instance.round
        contest = round.contest

        environ['submission_id'] = submission.id
        environ['submission_kind'] = submission.kind
        environ['problem_instance_id'] = problem_instance.id
        environ['problem_id'] = problem.id
        environ['round_id'] = round.id
        environ['contest_id'] = contest.id

        environ['report_kinds'] = ['INITIAL', 'NORMAL']
        if 'hidden_judge' in environ['extra_args']:
            environ['report_kinds'] = ['HIDDEN']

        problem.controller.fill_evaluation_environ(environ)

    def get_supported_extra_args(self, submission):
        """Returns dict of all values which can be provided in extra_args
           argument to the judge method.
        """
        return {'hidden_judge': _("Visible only for admins")}

    def judge(self, submission, extra_args={}):
        environ = {}
        environ['extra_args'] = extra_args
        self.fill_evaluation_environ(environ, submission)

        extra_steps = [
                ('update_report_statuses',
                    'oioioi.contests.handlers.update_report_statuses'),
                ('update_submission_score',
                    'oioioi.contests.handlers.update_submission_score'),
                ('update_user_results',
                    'oioioi.contests.handlers.update_user_results'),
                ('call_submission_judged',
                    'oioioi.contests.handlers.call_submission_judged'),
                ('dump_final_env',
                    'oioioi.evalmgr.handlers.dump_env',
                    dict(message='Finished evaluation')),
            ]

        environ.setdefault('error_handlers', [])
        environ['error_handlers'].append(('create_error_report',
                    'oioioi.contests.handlers.create_error_report'))

        if settings.MAIL_ADMINS_ON_GRADING_ERROR:
            environ['error_handlers'].append(('mail_admins_on_error',
                        'oioioi.contests.handlers.mail_admins_on_error'))

        environ['error_handlers'].extend(extra_steps)
        environ['error_handlers'].append(('error_handled',
                    'oioioi.evalmgr.handlers.error_handled'))

        environ['recipe'].extend(extra_steps)

        logger.debug("Judging submission #%d with environ:\n %s",
                submission.id, pprint.pformat(environ, indent=4))
        async_result = evalmgr.evalmgr_job.delay(environ)

    def submission_judged(self, submission):
        pass

    def _activate_newest_report(self, submission, queryset, kind=None):
        """Activates the newest report.

           Previously active reports are set to ``SUPERSEDED``. Reports which
           are neither ``INACTIVE``, ``ACTIVE`` nor ``SUPERSEDED`` are not
           changed.

           :ptype kind: str, list, tuple or ``None``
           :param kind: If specified, only reports of the given kind(s) will be
                        considered.
        """
        try:
            if kind is None:
                pass
            elif isinstance(kind, basestring):
                queryset = queryset.filter(kind=kind)
            elif isinstance(kind, (list, tuple)):
                queryset = queryset.filter(kind__in=kind)
            else:
                raise TypeError("invalid type parameter kind in "
                        "_activate_newest_report: %r", type(kind))
            latest = queryset \
                    .select_for_update() \
                    .filter(status__in=('INACTIVE', 'ACTIVE', 'SUPERSEDED')) \
                    .latest()
            queryset.filter(status='ACTIVE').update(status='SUPERSEDED')
            latest.status = 'ACTIVE'
            latest.save()
        except ObjectDoesNotExist:
            pass

    def update_report_statuses(self, submission, queryset):
        """Updates statuses of reports for the newly judged submission.

           Usually this involves looking at reports and deciding which should
           be ``ACTIVE`` and which should be ``SUPERSEDED``.

           :param submission: an instance of
                              :class:`oioioi.contests.models.Submission`
           :param queryset: a queryset returning reports for the submission
        """
        self._activate_newest_report(submission, queryset)

    def update_submission_score(self, submission):
        """Updates status, score and comment in a submission.

           Usually this involves looking at active reports and aggregating
           information from them.
        """
        raise NotImplementedError

    def update_user_result_for_problem(self, result):
        """Updates a :class:`~oioioi.contests.models.UserResultForProblem`.

           Usually this involves looking at submissions and aggregating scores
           from them. Default implementation takes the latest submission which
           has a score and copies it to the result.
        """
        try:
            latest_submission = Submission.objects \
                .filter(problem_instance=result.problem_instance) \
                .filter(user=result.user) \
                .filter(score__isnull=False) \
                .filter(kind='NORMAL') \
                .latest()
            try:
                report = SubmissionReport.objects.get(
                        submission=latest_submission, status='ACTIVE',
                        kind='NORMAL')
            except SubmissionReport.DoesNotExist:
                report = None
            result.score = latest_submission.score
            result.status = latest_submission.status
            result.submission_report = report
        except Submission.DoesNotExist:
            result.score = None
            result.status = None
            result.submission_report = None
        result.save()

    def _sum_scores(self, scores):
        scores = [s for s in scores if s is not None]
        return scores and sum(scores[1:], scores[0]) or None

    def update_user_result_for_round(self, result):
        """Updates a :class:`~oioioi.contests.models.UserResultForRound`.

           Usually this involves looking at user's results for problems and
           aggregating scores from them. Default implementation sums the
           scores.
        """
        scores = UserResultForProblem.objects \
                .filter(user=result.user) \
                .filter(problem_instance__round=result.round) \
                .values_list('score', flat=True)
        result.score = self._sum_scores(map(ScoreValue.deserialize, scores))
        result.save()

    def update_user_result_for_contest(self, result):
        """Updates a :class:`~oioioi.contests.models.UserResultForContest`.

           Usually this involves looking at user's results for rounds and
           aggregating scores from them. Default implementation sums the
           scores.
        """
        scores = UserResultForRound.objects \
                .filter(user=result.user) \
                .filter(round__contest=result.contest) \
                .values_list('score', flat=True)
        result.score = self._sum_scores(map(ScoreValue.deserialize, scores))
        result.save()

    def update_user_results(self, user, problem_instance):
        """Updates score for problem instance, round and contest.

           Usually this method creates instances (if they don't exist) of:
           * :class:`~oioioi.contests.models.UserResultForProblem`
           * :class:`~oioioi.contests.models.UserResultForRound`
           * :class:`~oioioi.contests.models.UserResultForContest`

           and then calls proper methods of ContestController to update them.
        """
        round = problem_instance.round
        contest = round.contest

        # We do this in three separate transaction, because in some database
        # engines (namely MySQL in REPEATABLE READ transaction isolation level)
        # data changed by a transaction is not visible in subsequent selects
        # even in the same transaction.

        # First: UserResultForProblem
        with transaction.commit_on_success():
            result, created = UserResultForProblem.objects.select_for_update() \
                .get_or_create(user=user, problem_instance=problem_instance)
            self.update_user_result_for_problem(result)

        # Second: UserResultForRound
        with transaction.commit_on_success():
            result, created = UserResultForRound.objects.select_for_update() \
                .get_or_create(user=user, round=round)
            self.update_user_result_for_round(result)

        # Third: UserResultForContest
        with transaction.commit_on_success():
            result, created = UserResultForContest.objects.select_for_update() \
                .get_or_create(user=user, contest=contest)
            self.update_user_result_for_contest(result)

    def filter_visible_submissions(self, request, queryset):
        """Returns the submissions which the user should see in the
           "My submissions" view.

           The default implementation returns all submissions belonging to
           the user for the problems that are visible.

           Should return the updated queryset.
        """
        if not request.user.is_authenticated():
            return queryset.none()
        qs = queryset.filter(user=request.user) \
            .filter(problem_instance__in=visible_problem_instances(request))
        if is_contest_admin(request):
            return qs
        else:
            return qs.filter(date__lte=request.timestamp)

    def results_visible(self, request, submission):
        """Determines whether it is a good time to show the submission's
           results.

           This method is not used directly in any code outside of the
           controllers. It's a helper method used in a number of other
           controller methods, as described.

           The default implementations uses the round's
           :attr:`~oioioi.contests.models.Round.results_date`. If it's
           ``None``, results are not available. Admins are always shown the
           results.
        """
        if request.user.has_perm('contests.contest_admin', request.contest):
            return True
        if request.user.has_perm('contests.contest_observer', request.contest):
            return True
        round = submission.problem_instance.round
        rtimes = self.get_round_times(request, round)
        return rtimes.results_visible(request.timestamp)

    def filter_visible_reports(self, request, submission, queryset):
        """Determines which reports the user should be able to see.

           It need not check whether the submission is visible to the user.

           The default implementation uses
           :meth:`~ContestController.results_visible`.

           :param request: Django request
           :param submission: instance of
                              :class:`~oioioi.contests.models.Submission`
           :param quereset: a queryset, initially filtered at least to
                              select only given submission's reports
           :returns: updated queryset
        """
        if request.user.has_perm('contests.contest_admin', request.contest):
            return queryset
        if request.user.has_perm('contests.contest_observer', request.contest):
            return queryset
        if self.results_visible(request, submission):
            return queryset.filter(status='ACTIVE', kind='NORMAL')
        return queryset.none()

    def can_see_submission_status(self, request, submission):
        """Determines whether a user can see one of his/her submissions'
           status.

           Default implementation delegates to :meth:
           :meth:`~ContestController.results_visible`.

           :rtype: bool
           """
        return self.results_visible(request, submission)

    def can_see_submission_score(self, request, submission):
        """Determines whether a user can see one of his/her submissions'
           score.

           Default implementation delegates to :meth:
           :meth:`~ContestController.results_visible`.

           :rtype: bool
        """
        return self.results_visible(request, submission)

    def can_see_submission_comment(self, request, submission):
        """Determines whether a user can see one of his/her submissions'
           comment.

           Default implementation delegates to :meth:
           :meth:`~ContestController.results_visible`.

           :rtype: bool
        """
        return self.results_visible(request, submission)

    def render_submission_date(self, submission):
        """Returns a human-readable representation of the submission date.

           In some contests it is more reasonable to show time elapsed since
           the contest start, in others it's better to just show the wall
           clock time.

           The default implementation returns the wall clock time.
        """
        localtime = timezone.localtime(submission.date)
        return localtime.strftime('%Y-%m-%d %H:%M:%S')

    def render_submission_score(self, submission):
        """Returns a human-readable representation of the submission score.

           The default implementation returns the Unicode representation of
           ``submission.score``.
        """
        return unicode(submission.score)

    def render_submission(self, request, submission):
        """Renders the given submission to HTML.

           This is usually a table with some basic submission info,
           source code download etc., displayed on the top of the
           submission details view, above the reports.
        """
        raise NotImplementedError

    def render_submission_footer(self, request, submission):
        """Renders the given submission footer to HTML.

           Footer is shown under the submission reports.
           The default implementation returns an empty string.
        """
        return mark_safe("")

    def render_report(self, request, report):
        """Renders the given report to HTML.

           Default implementatiion suports only rendering reports of
           kind ``FAILURE`` and raises :py:exc:`NotImplementedError`
           otherwise.
        """
        if report.kind == 'FAILURE':
            failure_report = \
                    FailureReport.objects.get(submission_report=report)
            message = failure_report.message
            environ = json.loads(failure_report.json_environ)
            if not environ.get('recipe'):
                next_step = '(none)'
            else:
                next_step = repr(environ['recipe'][0])
            del environ['recipe']
            del environ['error_handlers']
            environ = pprint.pformat(environ, indent=4)
            return render_to_string('contests/failure_report.html',
                    context_instance=RequestContext(request,
                        {'message': message, 'next_step': next_step,
                            'environ': environ}))
        else:
            raise NotImplementedError

    def adjust_contest(self):
        """Called whan a (usually new) contest has just got the controller
           attached or after the contest has been modified."""
        pass

    def valid_kinds_for_submission(self, submission):
        """Returns list of all valid kinds we can change to
           for the given submission.

           Default implementation supports only kinds
           ``NORMAL`` and ``IGNORED``.
        """
        valid = ['NORMAL', 'IGNORED']
        if submission.kind in valid:
            return valid
        else:
            return []

    def change_submission_kind(self, submission, kind):
        """Changes kind of the submission. Also updates user reports for
           problem, round and contest which may contain given submission.
        """
        assert kind in self.valid_kinds_for_submission(submission)
        submission.kind = kind
        submission.save()
        self.update_user_results(submission.user, submission.problem_instance)

    def mixins_for_admin(self):
        """Returns an iterable of mixins to add to the default
           :class:`oioioi.contests.admin.ContestAdmin` for
           this particular contest.

           The default implementation returns an empty tuple.
        """
        return ()<|MERGE_RESOLUTION|>--- conflicted
+++ resolved
@@ -160,12 +160,7 @@
 
            :returns: an instance of :class:`RoundTimes`
         """
-<<<<<<< HEAD
         return rounds_times(request)[round]
-=======
-        assert round is not None
-        return RoundTimes(round.start_date, round.end_date, round.results_date)
->>>>>>> 42c08a4c
 
     def order_rounds_by_focus(self, request, queryset=None):
         """Sorts the rounds in the queryset according to probable user's
@@ -238,16 +233,11 @@
            The default implementation checks if the user can see the given
            round (calls :meth:`can_see_round`).
         """
-<<<<<<< HEAD
-        return self.can_see_round(request, problem_instance.round)
-=======
-        if request.user.has_perm('contests.contest_admin', request.contest):
-            return True
         if not problem_instance.round:
             return False
-        rtimes = self.get_round_times(request, problem_instance.round)
-        return not rtimes.is_future(request.timestamp)
->>>>>>> 42c08a4c
+        if request.user.has_perm('contests.contest_admin', request.contest):
+            return True
+        return self.can_see_round(request, problem_instance.round)
 
     def can_submit(self, request, problem_instance, check_round_times=True):
         """Determines if the current user is allowed to submit a solution for
@@ -259,9 +249,10 @@
         """
         if request.user.is_anonymous():
             return False
+        if not problem_instance.round:
+            return False
         if request.user.has_perm('contests.contest_admin', request.contest):
             return True
-<<<<<<< HEAD
 
         if check_round_times:
             rtimes = self.get_round_times(request, problem_instance.round)
@@ -294,12 +285,6 @@
         if submissions_limit and submissions_number >= submissions_limit:
             return True
         return False
-=======
-        if not problem_instance.round:
-            return False
-        rtimes = self.get_round_times(request, problem_instance.round)
-        return rtimes.is_active(request.timestamp)
->>>>>>> 42c08a4c
 
     def adjust_submission_form(self, request, form):
         pass
