--- conflicted
+++ resolved
@@ -1,25 +1,25 @@
-from django.utils.translation import ugettext as _
-from django.core.files import File
-from django.http import HttpResponse
-from oioioi.base.utils import naturalsort_key
-from oioioi.base.utils.archive import Archive
-from oioioi.base.utils.execute import execute, ExecuteError
-from oioioi.problems.models import Problem, ProblemStatement, \
-        ProblemAttachment
-from oioioi.problems.package import ProblemPackageBackend, \
-        ProblemPackageError
-from oioioi.programs.models import Test, OutputChecker, ModelSolution
-from oioioi.sinolpack.models import ExtraConfig, ExtraFile, OriginalPackage
-from oioioi.filetracker.utils import stream_file
-import chardet
 import glob
 import logging
 import re
 import shutil
 import tempfile
 import os
-import os.path
 import zipfile
+
+from django.utils.translation import ugettext as _
+from django.core.files import File
+import chardet
+
+from oioioi.base.utils import naturalsort_key
+from oioioi.base.utils.archive import Archive
+from oioioi.base.utils.execute import execute, ExecuteError
+from oioioi.problems.models import Problem, ProblemStatement
+from oioioi.problems.package import ProblemPackageBackend, \
+        ProblemPackageError
+from oioioi.programs.models import Test, OutputChecker, ModelSolution
+from oioioi.sinolpack.models import ExtraConfig, ExtraFile, OriginalPackage
+from oioioi.filetracker.utils import stream_file
+
 
 logger = logging.getLogger(__name__)
 
@@ -29,7 +29,6 @@
 def _stringify_keys(dictionary):
     return dict((str(k), v) for k, v in dictionary.iteritems())
 
-<<<<<<< HEAD
 def _determine_encoding(title, file):
     r = re.search(r'\\documentclass\[(.+)\]{sinol}', file)
     encoding = 'latin2'
@@ -47,8 +46,6 @@
     encoding = _determine_encoding(title, file)
     return title.decode(encoding)
 
-=======
->>>>>>> 42c08a4c
 class SinolPackage(object):
     def __init__(self, path, original_filename=None):
         self.filename = original_filename or path
@@ -63,7 +60,6 @@
         self.short_name = self._find_main_folder()
 
     def _find_main_folder(self):
-<<<<<<< HEAD
         # Looks for the only folder which has at least the in/ and out/
         # subfolders.
         #
@@ -84,27 +80,6 @@
                 problem_folders.append(folder)
         if len(problem_folders) == 1:
             return problem_folders[0]
-=======
-        files = map(str.lower, self.archive.filenames())
-        level2_folders = set()
-        for f in files:
-            f = f.split('/')
-            if len(f) >= 2:
-                f = tuple(f[:2])
-                if f[1] in ('in', 'out'):
-                    level2_folders.add(f)
-        if len(level2_folders) != 2:
-            return None
-        level2_folders = list(level2_folders)
-        level2_folders.sort()
-        if level2_folders[0][0] != level2_folders[1][0]:
-            return None
-        if level2_folders[0][1] != 'in':
-            return None
-        if level2_folders[1][1] != 'out':
-            return None
-        return level2_folders[0][0]
->>>>>>> 42c08a4c
 
     def identify(self):
         return self._find_main_folder() is not None
@@ -266,10 +241,7 @@
                 else:
                     instance.memory_limit = memory_limits.get(name,
                             DEFAULT_MEMORY_LIMIT)
-<<<<<<< HEAD
             instance.order = order
-=======
->>>>>>> 42c08a4c
             instance.save()
             test_names.append(name)
 
