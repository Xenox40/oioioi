import random
import sys
from django.contrib.auth import REDIRECT_FIELD_NAME
import os.path
import re
import tempfile
import shutil
from contextlib import contextmanager
import threading

from django.conf import settings
from django.core.exceptions import ImproperlyConfigured
from django.core import mail
from django.core.files.uploadedfile import TemporaryUploadedFile, \
        SimpleUploadedFile
from django.utils import unittest
from django.core.urlresolvers import reverse
from django.test import TestCase
from django.test.utils import override_settings
from django.test.client import RequestFactory
from django.contrib.auth.models import User
from django.template import Context, Template, RequestContext
from django.template.loader import render_to_string
from django.forms import ValidationError
from django.utils.translation import ugettext_lazy as _

from oioioi.base import utils
from oioioi.base.utils import RegisteredSubclassesBase, archive
from oioioi.base.utils.execute import execute, ExecuteError
from oioioi.base.fields import DottedNameField, EnumRegistry, EnumField
from oioioi.base.menu import menu_registry, OrderedRegistry, \
    side_pane_menus_registry, MenuRegistry
from oioioi.contests.utils import is_contest_admin

<<<<<<< HEAD
=======
import random
import sys
import os.path
import re
import tempfile
import shutil
from contextlib import contextmanager
import threading
import urllib
>>>>>>> 42c08a4c

if not getattr(settings, 'TESTS', False):
    print >>sys.stderr, 'The tests are not using the required test ' \
            'settings from test_settings.py.'
    print >>sys.stderr, 'Make sure the tests are run ' \
            'using \'python setup.py test\' or ' \
            '\'DJANGO_SETTINGS_MODULE=oioioi.test_settings python ' \
            'manage.py test\'.'
    sys.exit(1)

basedir = os.path.dirname(__file__)

def check_not_accessible(testcase, url_or_viewname, qs=None, *args, **kwargs):
    data = kwargs.pop('data', {})
    if url_or_viewname.startswith('/'):
        url = url_or_viewname
        assert not args
        assert not kwargs
    else:
        url = reverse(url_or_viewname, *args, **kwargs)
    if qs:
        url += '?' + urllib.urlencode(qs)
    response = testcase.client.get(url, data=data, follow=True)
    testcase.assertIn(response.status_code, (403, 404, 200))
    if response.status_code == 200:
        testcase.assertIn('/login/', repr(response.redirect_chain))

def check_ajax_not_accessible(testcase, url_or_viewname, *args, **kwargs):
    data = kwargs.pop('data', {})
    if url_or_viewname.startswith('/'):
        url = url_or_viewname
        assert not args
        assert not kwargs
    else:
        url = reverse(url_or_viewname, *args, **kwargs)
    response = testcase.client.get(url, data=data,
            HTTP_X_REQUESTED_WITH='XMLHttpRequest')
    testcase.assertIn(response.status_code, (403, 404))

class IgnorePasswordAuthBackend(object):
    """An authentication backend which accepts any password for an existing
       user.

       It's configured in ``settings_test.py`` and available for all tests.
    """
    supports_authentication = True
    description = _("Testing backend")

    def authenticate(self, username=None, password=None):
        if not username:
            return None
        if password:
            return None
        try:
            return User.objects.get(username=username)
        except User.DoesNotExist:
            raise AssertionError('Tried to log in as %r without password, '
                    'but such a user does not exist. Probably the test '
                    'forgot to import a database fixture.' % (username,))

    def get_user(self, user_id):
        try:
            return User.objects.get(pk=user_id)
        except User.DoesNotExist:
            return None

class FakeTimeMiddleware(object):
    _fake_timestamp = threading.local()
    def process_request(self, request):
        if not hasattr(request, 'timestamp'):
            raise ImproperlyConfigured("FakeTimeMiddleware must go after "
                    "TimestampingMiddleware")
        fake_timestamp = getattr(self._fake_timestamp, 'value', None)
        if fake_timestamp:
            request.timestamp = fake_timestamp

@contextmanager
def fake_time(timestamp):
    """A context manager which causes all requests having the specified
       timestamp, regardless of the real wall clock time."""
    FakeTimeMiddleware._fake_timestamp.value = timestamp
    yield
    del FakeTimeMiddleware._fake_timestamp.value

class TestPermsTemplateTags(TestCase):
    fixtures = ('test_users',)

    def test_check_perms(self):
        admin = User.objects.get(username='test_admin')
        user = User.objects.get(username='test_user')
        template = Template(
                '{% load check_perm %}'
                '{% check_perm "auth.add_user" for "whatever" as p %}'
                '{% if p %}yes{% endif %}')
        self.assertEqual(template.render(Context(dict(user=admin))), 'yes')
        self.assertEqual(template.render(Context(dict(user=user))), '')

class TestIndex(TestCase):
    fixtures = ('test_users', 'test_contest')

    def test_login(self):
        response = self.client.get('/', follow=True)
        self.assertNotIn('test_user', response.content)
        self.assert_(self.client.login(username='test_user'))
        response = self.client.get('/', follow=True)
        self.assertIn('test_user', response.content)
        login_url = reverse('login')
        response = self.client.get(login_url)
        self.assertEqual(302, response.status_code)
        response = self.client.get(login_url, {REDIRECT_FIELD_NAME: '/test'})
        self.assertEqual(302, response.status_code)
        self.assertTrue(response['Location'].endswith('/test'))

    def test_logout(self):
        logout_url = reverse('logout')
        response = self.client.get(logout_url)
        self.assertEqual(405, response.status_code)
        self.assertNotIn('My submissions', response.content)
        self.assertIn('OIOIOI', response.content)
        self.assertIn('method is not allowed', response.content)
        self.client.login(username='test_user')
        response = self.client.post(logout_url)
        self.assertEqual(200, response.status_code)
        self.assertIn('been logged out', response.content)

    def test_language_flags(self):
        response = self.client.get('/', follow=True)
        for lang_code, lang_name in settings.LANGUAGES:
            self.assertIn(lang_code + '.png', response.content)

    def test_index(self):
        self.client.login(username='test_user')
        response = self.client.get('/', follow=True)
        self.assertNotIn('navbar-login', response.content)
        self.assertNotIn('System Administration', response.content)

        self.client.login(username='test_admin')
        response = self.client.get('/', follow=True)
        self.assertNotIn('navbar-login', response.content)
        self.assertIn('System Administration', response.content)

    def test_accounts_menu(self):
        response = self.client.get('/', follow=True)
        self.assertNotIn('Change password', response.content)
        self.client.login(username='test_user')
        response = self.client.get('/', follow=True)
        self.assertIn('Change password', response.content)

class TestIndexNoContest(TestCase):
    fixtures = ('test_users',)

    def test_no_contest(self):
        response = self.client.get('/')
        self.assertIn('There are no contests available to logged out',
                response.content)
        self.client.login(username='test_admin')
        response = self.client.get('/')
        self.assertIn('This is a new OIOIOI installation',
                response.content)

    @override_settings(TEMPLATE_DIRS=(os.path.join(basedir, 'templates'),))
    def test_custom_index(self):
        response = self.client.get('/')
        self.assertIn('This is a test index template', response.content)

    def test_navbar_login(self):
        response = self.client.get('/')
        self.assertIn('navbar-login', response.content)


class TestOrderedRegistry(TestCase):
    def test_ordered_registry(self):
        reg = OrderedRegistry()
        reg.register(1, 12)
        reg.register(3)
        reg.register(2, 3)
        reg.register(4)
        self.assertListEqual([2, 1, 3, 4], list(reg))
        reg.unregister(3)
        self.assertListEqual([2, 1, 4], list(reg))
        self.assertEqual(len(reg), 3)

class TestMenu(TestCase):
    fixtures = ['test_users', 'test_contest']

    def setUp(self):
        self.saved_menu = menu_registry._registry
        menu_registry._registry = OrderedRegistry()

    def tearDown(self):
        menu_registry._registry = self.saved_menu

    def _render_menu(self, user=None):
        self.client.login(username=user)
        return self.client.get(reverse('index'), follow=True).content

    def test_menu(self):
        menu_registry.register('test2', 'Test Menu Item 2',
                lambda request: '/test_menu_link2', order=2)
        menu_registry.register('test1', 'Test Menu Item 1',
                lambda request: '/test_menu_link1', order=1)
        response = self._render_menu()
        self.assertIn('Test Menu Item 1', response)
        self.assertIn('Test Menu Item 2', response)
        self.assertIn('/test_menu_link1', response)
        self.assertIn('/test_menu_link2', response)
        self.assertLess(response.index('Test Menu Item 1'),
                response.index('Test Menu Item 2'))

    def test_is_contest_admin(self):
        admin = User.objects.get(username='test_admin')
        user = User.objects.get(username='test_user')
        menu_registry.register('test', 'Test Admin Menu',
                lambda request: '/test_admin_link',
                condition=is_contest_admin)
        response = self._render_menu(user=admin)
        self.assertIn('test_admin_link', response)
        response = self._render_menu(user=user)
        self.assertNotIn('test_admin_link', response)

    def test_menu_item_attrs_escape(self):
        menu_registry.register('test', 'Test Menu',
                lambda request: '/test_link',
                attrs={'name<>\'"&': 'value<>\'"&'})
        response = self._render_menu()
        self.assertIn('name&lt;&gt;&#39;&quot;&amp;='
                '"value&lt;&gt;&#39;&quot;&amp;"', response)

    def test_side_menus_registry(self):
        admin = User.objects.get(username='test_admin')
        user = User.objects.get(username='test_user')
        old_keys = side_pane_menus_registry.keys
        old_items = side_pane_menus_registry.items
        side_pane_menus_registry.keys = []
        side_pane_menus_registry.items = []
        try:
            side_pane_menus_registry.register(menu_registry, order=200)
            admin_menu_registry = MenuRegistry("Admin Menu",
                lambda request: request.user.is_superuser)
            side_pane_menus_registry.register(admin_menu_registry, order=100)

            menu_registry.register('test', 'Test Menu Item',
                lambda request: '/test_menu_link', order=2)
            admin_menu_registry.register('test_admin', 'Test Admin Item',
                lambda request: '/spam', order=100)

            response = self._render_menu(user=user)
            self.assertIn('/menu/menu-icon', response)
            self.assertNotIn('User Menu', response)
            self.assertNotIn('Admin Menu', response)

            response = self._render_menu(user=admin)
            self.assertNotIn('/menu/menu-icon', response)
            self.assertIn('User Menu', response)
            self.assertIn('Admin Menu', response)
            self.assertLess(response.index('Test Admin Item'),
                    response.index('Test Menu Item'))
        finally:
            side_pane_menus_registry.keys = old_keys
            side_pane_menus_registry.items = old_items


class TestUtils(unittest.TestCase):
    def test_classinit(self):
        TestUtils.classinit_called_counter = 0
        try:
            class C(utils.ClassInitBase):
                @classmethod
                def __classinit__(cls):
                    TestUtils.classinit_called_counter += 1
            self.assertEqual(TestUtils.classinit_called_counter, 1)
            class D(C):
                pass
            self.assertEqual(TestUtils.classinit_called_counter, 2)
        finally:
            del TestUtils.classinit_called_counter

    def test_registered_subclasses_meta(self):
        class C(utils.RegisteredSubclassesBase):
            abstract = True
        self.assertEqual(C.subclasses, [])
        class C1(C):
            pass
        self.assertIn(C1, C.subclasses)
        class C2(C1):
            pass
        self.assertIn(C2, C.subclasses)
        self.assertIn(C2, C1.subclasses)

        class D(utils.RegisteredSubclassesBase):
            pass
        self.assertEqual(D.subclasses, [D])
        self.assertEqual(len(C.subclasses), 2)

    def test_object_with_mixins(self):
        class Mixin1(object):
            name = 'mixin1'
            has_mixin1 = True
        class Mixin2(object):
            name = 'mixin2'
        class Mixin3(object):
            name = 'mixin3'
        class Base(utils.ObjectWithMixins):
            mixins = [Mixin1]
        class Derived1(Base):
            mixins = [Mixin2]
        class Derived2(Base):
            mixins = [Mixin2]
            allow_too_late_mixins = True
            name = 'derived2'
        class Derived3(Base):
            def __init__(self, foo):
                self.name = 'derived3'
                self.foo = foo
        Derived3.mix_in(Mixin2)
        class Derived4(Base):
            name = 'derived4'
        self.assertEqual(Base().name, 'mixin1')
        self.assertEqual(Derived1().name, 'mixin2')
        self.assertEqual(Derived2().name, 'mixin2')
        self.assertEqual(Derived3(foo='bar').name, 'derived3')
        self.assertTrue(Derived2().has_mixin1)
        self.assertEqual(Derived4().name, 'derived4')

        Derived2.mix_in(Mixin3)
        with self.assertRaises(AssertionError):
            Derived1.mix_in(Mixin3)

    def test_memoized(self):
        memoized_random = utils.memoized(random.random)
        self.assertEqual(memoized_random(), memoized_random())
        memoized_randbits = utils.memoized(random.getrandbits)
        self.assertNotEqual(memoized_randbits(64), memoized_randbits(63))

    def test_reset_memoized(self):
        memoized_random = utils.memoized(random.random)
        r1 = memoized_random()
        utils.reset_memoized(memoized_random)
        r2 = memoized_random()
        self.assertNotEqual(r1, r2)

    def test_get_object_by_dotted_name(self):
        self.assert_(utils.get_object_by_dotted_name(
            'oioioi.base.tests.TestUtils') is TestUtils)
        with self.assertRaises(AssertionError):
            utils.get_object_by_dotted_name('TestUtils')
        with self.assertRaisesRegexp(ImportError, 'object .* not found'):
            utils.get_object_by_dotted_name('oioioi.base.tests.Nonexistent')
        with self.assertRaises(ImportError):
            utils.get_object_by_dotted_name('oioioi.base.nonexistent.Foo')

class TestAllWithPrefix(unittest.TestCase):
    def test_all_with_prefix(self):
        t = Template('{% load all_with_prefix %}{% all_with_prefix a_ %}')
        context = Context(dict(a_foo='foo', a_bar='bar', b_baz='baz'))
        rendered = t.render(context)
        self.assertIn('foo', rendered)
        self.assertIn('bar', rendered)
        self.assertNotIn('baz', rendered)

class TestDottedFieldClass(RegisteredSubclassesBase):
    modules_with_subclasses = ['tests.test_dotted_field_classes']
    abstract = True

class TestDottedFieldSubclass(TestDottedFieldClass):
    description = 'Description'

class TestFields(unittest.TestCase):
    def test_dotted_name_field(self):
        field = DottedNameField('oioioi.base.tests.TestDottedFieldClass')
        field.validate('oioioi.base.tests.TestDottedFieldSubclass', None)
        with self.assertRaises(ValidationError):
            field.validate('something.stupid', None)
        with self.assertRaises(ValidationError):
            field.validate('oioioi.base.tests.TestDottedFieldClass', None)
        self.assertEqual(list(field.choices),
                [('oioioi.base.tests.TestDottedFieldSubclass',
                    TestDottedFieldSubclass.description)])

    def test_dotted_name_field_module_loading(self):
        if 'oioioi.base.tests.test_dotted_field_classes' in sys.modules:
            # Well, it must have been already loaded by
            # TestDottedFieldClass.load_subclasses...
            return
        TestDottedFieldClass.load_subclasses()
        self.assertIn('oioioi.base.tests.test_dotted_field_classes',
                sys.modules)

    def test_enum_field(self):
        registry = EnumRegistry()
        field = EnumField(registry)
        registry.register('OK', 'OK')
        registry.register('OK', 'Should be ignored (duplicate)')
        registry.register('ERR', 'Error')
        self.assertEqual(sorted(list(field.choices)),
                [('ERR', 'Error'), ('OK', 'OK')])
        with self.assertRaises(ValidationError):
            field.validate('FOO', None)

class TestExecute(unittest.TestCase):
    def test_echo(self):
        self.assertEqual("foo\n", execute("echo foo"))

    def test_echo_with_list_command(self):
        self.assertEqual("-n test\n", execute(['echo', '-n test']))

    def test_cat_with_string_input(self):
        input_text = 'hello there!'
        output_text = execute('cat', stdin=input_text)
        self.assertEqual(input_text, output_text)

    def test_error(self):
        with self.assertRaises(ExecuteError):
            execute('exit 12')  # random error code

    def test_ignored_error(self):
        execute('exit 12', ignore_errors=True)

    def test_ignored_error_list(self):
        execute('exit 12', errors_to_ignore=(12,15,16))
        execute('exit 15', errors_to_ignore=(12,15,16))
        with self.assertRaises(ExecuteError):
            execute('return 14')

    def test_line_splitting(self):
        self.assertListEqual(['foo', 'lol'],
                             execute('echo "foo\nlol"', split_lines=True))

    def test_env(self):
        self.assertEqual('bar\n', execute('echo $foo', env = {'foo': 'bar'}))

    def test_cwd(self):
        self.assertEqual(execute(['cat', os.path.basename(__file__)],
                cwd=os.path.dirname(__file__)), open(__file__, 'rb').read())

class TestMisc(unittest.TestCase):
    def test_reload_settings_for_coverage(self):
        import oioioi.test_settings
        reload(oioioi.test_settings)
        import oioioi.default_settings
        reload(oioioi.default_settings)

    def test_uploaded_file_name(self):
        tmp_file = TemporaryUploadedFile('whatever',
                'application/octet-stream', 0, 'utf-8')
        with utils.uploaded_file_name(tmp_file) as name:
            self.assertEquals(name, tmp_file.file.name)
        mem_file = SimpleUploadedFile('whatever', 'hello42')
        with utils.uploaded_file_name(mem_file) as name:
            self.assertTrue(name.endswith('whatever'))
            self.assertEqual(open(name, 'rb').read(), 'hello42')
        self.assertFalse(os.path.exists(name))

    def test_make_html_links(self):
        test = [('url1', 'name1'), ('url2', 'name2')]
        links = utils.make_html_links(test)
        self.assertEqual(len(links.split(' | ')), 2)
        self.assertIn('url1', links)
        self.assertIn('name1', links)
        self.assertIn('url2', links)
        self.assertIn('name2', links)

class TestRegistration(TestCase):
    def test_registration_form_fields(self):
        response = self.client.get(reverse('registration_register'))
        form = response.context['form']
        self.assertIn('first_name', form.fields)
        self.assertIn('last_name', form.fields)

    def test_registration(self):
        self.client.post(reverse('registration_register'), {
            'username': 'test_foo',
            'first_name': 'Foo',
            'last_name': 'Bar',
            'email': 'foo@bar.com',
            'password1': 'xxx',
            'password2': 'xxx',
        })
        self.assertEqual(len(mail.outbox), 1)
        message = mail.outbox[0]
        del mail.outbox
        self.assertEqual(list(message.to), ['foo@bar.com'])
        url = re.search('^http://[^/]*(/.*)$', message.body, re.M).group(1)

        # Try to activate
        self.client.get(url)
        user = User.objects.get(username='test_foo')
        self.assertTrue(user.is_active)
        self.assertEqual(user.first_name, 'Foo')
        self.assertEqual(user.last_name, 'Bar')

class TestArchive(unittest.TestCase):
    def test_archive(self):
        tmpdir = tempfile.mkdtemp()
        a = os.path.join(tmpdir, 'a')
        try:
            basedir = os.path.join(os.path.dirname(__file__), 'files')
            for good_file in ['archive.tgz', 'archive.zip']:
                filename = os.path.join(basedir, good_file)
                archive.extract(filename, tmpdir)
                self.assertTrue(os.path.exists(a))
                self.assertEqual(open(a, 'rb').read().strip(), 'foo')
                os.unlink(a)
                self.assertEqual(archive.Archive(filename).filenames(), ['a'])
            for bad_file in ['archive-with-symlink.tgz',
                    'archive-with-hardlink.tgz']:
                with self.assertRaises(archive.UnsafeArchive):
                    archive.extract(os.path.join(basedir, bad_file), tmpdir)
        finally:
            shutil.rmtree(tmpdir)

class TestAdmin(TestCase):
    fixtures = ['test_users']

    def test_admin_delete(self):
        self.client.login(username='test_admin')
        user = User.objects.get(username='test_user')
        url = reverse('oioioiadmin:auth_user_delete', args=(user.id,))
        response = self.client.get(url)
        self.assertEqual(response.status_code, 200)
        self.assertIn('User: test_user', response.content)
        self.assertIn('central-well', response.content)
        response = self.client.post(url, {'post': 'yes'}, follow=True)
        self.assertIn('was deleted successfully', response.content)
        self.assertEqual(User.objects.filter(username='test_user').count(), 0)

class TestBaseViews(TestCase):
    fixtures = ['test_users']

    def test_edit_profile(self):
        self.client.login(username='test_user')
        user = User.objects.get(username='test_user')
        url = reverse('edit_profile')
        response = self.client.get(url)
        self.assertIn('registration/registration_form.html',
                [t.name for t in response.templates])
        self.assertEqual(response.context['form'].instance, user)

        data = {'username': 'test_user', 'first_name': 'fn',
                'last_name': 'ln', 'email': 'foo@bar.com'}
        response = self.client.post(url, data, follow=True)
        self.assertEqual(response.status_code, 200)
        self.assertEqual(User.objects.filter(username='test_user').count(), 1)
        user = User.objects.get(username='test_user')
        self.assertEqual(user.first_name, 'fn')
        self.assertEqual(user.last_name, 'ln')
        self.assertEqual(user.email, 'foo@bar.com')

    def test_username_change_attempt(self):
        url = reverse('edit_profile')
        data = {'username': 'changed_user', 'first_name': 'fn',
                'last_name': 'ln', 'email': 'foo@bar.com'}
        response = self.client.post(url, data, follow=True)
        self.assertEqual(response.status_code, 200)
        self.assertEqual(User.objects.filter(username='changed_user')
                .count(), 0)
        self.assertEqual(User.objects.filter(username='test_user').count(), 1)


class TestBackendMiddleware(TestCase):
    fixtures = ['test_users']

    def test_backend_middleware(self):
        self.client.login(username='test_user')
        response = self.client.get(reverse('index'))
        self.assertEquals('test_user', response.context['user'].username)
        self.assertEquals('oioioi.base.tests.IgnorePasswordAuthBackend',
            response.context['user'].backend)<|MERGE_RESOLUTION|>--- conflicted
+++ resolved
@@ -7,6 +7,7 @@
 import shutil
 from contextlib import contextmanager
 import threading
+import urllib
 
 from django.conf import settings
 from django.core.exceptions import ImproperlyConfigured
@@ -32,18 +33,6 @@
     side_pane_menus_registry, MenuRegistry
 from oioioi.contests.utils import is_contest_admin
 
-<<<<<<< HEAD
-=======
-import random
-import sys
-import os.path
-import re
-import tempfile
-import shutil
-from contextlib import contextmanager
-import threading
-import urllib
->>>>>>> 42c08a4c
 
 if not getattr(settings, 'TESTS', False):
     print >>sys.stderr, 'The tests are not using the required test ' \
